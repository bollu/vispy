# -*- coding: utf-8 -*-
# Copyright (c) 2015, Vispy Development Team.
# Distributed under the (new) BSD License. See LICENSE.txt for more info.

"""
Demonstration of how to interact with visuals, here with simple
arcball-style control.
"""

import sys
import numpy as np

from vispy import app
from vispy.visuals import CubeVisual, transforms
from vispy.util.quaternion import Quaternion


class Canvas(app.Canvas):
    def __init__(self):
        app.Canvas.__init__(self, 'Cube', keys='interactive',
                            size=(400, 400))

        self.cube = CubeVisual((1.0, 0.5, 0.25), color='red',
                               edge_color='black')
        self.cube.transform = transforms.AffineTransform()
        self.cube.transform.scale((100, 100, 0.001))
        self.cube.transform.translate((200, 200))

<<<<<<< HEAD
        self.quaternion = Quaternion()
=======
        # Create a TransformSystem that will tell the visual how to draw
        self.cube_transform = transforms.MatrixTransform()
        self.cube_transform.scale((100, 100, 0.001))
        self.cube_transform.translate((200, 200))
        self.tr_sys = transforms.TransformSystem(self)
        self.tr_sys.visual_to_document = self.cube_transform
>>>>>>> 85f77679
        self.show()

    def on_resize(self, event):
        vp = (0, 0, self.physical_size[0], self.physical_size[1])
        self.context.set_viewport(*vp)
        self.cube.transforms.configure(canvas=self, viewport=vp)

    def on_draw(self, event):
        self.context.clear('white')
        self.cube.draw()

    def on_mouse_move(self, event):
        if event.button == 1 and event.last_event is not None:
            x0, y0 = event.last_event.pos
            x1, y1 = event.pos
            w, h = self.size
            self.quaternion = (self.quaternion *
                               Quaternion(*_arcball(x0, y0, w, h)) *
                               Quaternion(*_arcball(x1, y1, w, h)))
            self.cube.transform.matrix = self.quaternion.get_matrix()
            self.cube.transform.scale((100, 100, 0.001))
            self.cube.transform.translate((200, 200))
            self.update()


def _arcball(x, y, w, h):
    """Convert x,y coordinates to w,x,y,z Quaternion parameters

    Adapted from:

    linalg library

    Copyright (c) 2010-2015, Renaud Blanch <rndblnch at gmail dot com>
    Licence at your convenience:
    GPLv3 or higher <http://www.gnu.org/licenses/gpl.html>
    BSD new <http://opensource.org/licenses/BSD-3-Clause>
    """
    r = (w + h) / 2.
    x, y = -(2. * x - w) / r, -(2. * y - h) / r
    h = np.sqrt(x*x + y*y)
    return (0., x/h, y/h, 0.) if h > 1. else (0., x, y, np.sqrt(1. - h*h))

if __name__ == '__main__':
    win = Canvas()
    win.show()
    if sys.flags.interactive != 1:
        win.app.run()<|MERGE_RESOLUTION|>--- conflicted
+++ resolved
@@ -22,20 +22,11 @@
 
         self.cube = CubeVisual((1.0, 0.5, 0.25), color='red',
                                edge_color='black')
-        self.cube.transform = transforms.AffineTransform()
+        self.cube.transform = transforms.MatrixTransform()
         self.cube.transform.scale((100, 100, 0.001))
         self.cube.transform.translate((200, 200))
 
-<<<<<<< HEAD
         self.quaternion = Quaternion()
-=======
-        # Create a TransformSystem that will tell the visual how to draw
-        self.cube_transform = transforms.MatrixTransform()
-        self.cube_transform.scale((100, 100, 0.001))
-        self.cube_transform.translate((200, 200))
-        self.tr_sys = transforms.TransformSystem(self)
-        self.tr_sys.visual_to_document = self.cube_transform
->>>>>>> 85f77679
         self.show()
 
     def on_resize(self, event):
