# -*- coding: utf-8 -*-
# Copyright (c) 2014, Vispy Development Team.
# Distributed under the (new) BSD License. See LICENSE.txt for more info.

from __future__ import division

import sys

from .visuals.visual import Visual
from ..util._logging import logger, _handle_exception


class DrawingSystem(object):
    """ Simple implementation of a drawing engine. There is one system
    per viewbox.

    """
    def process(self, event, subscene):
        # Iterate over entities
        #assert isinstance(subscene, SubScene)  # LC: allow any part of the
                                                #     scene to be drawn
        self._process_entity(event, subscene, force_recurse=True)

    def _process_entity(self, event, entity, force_recurse=False):
        event.canvas._process_entity_count += 1

<<<<<<< HEAD
=======
        # Push entity and set its total transform
        event.push_entity(entity)

>>>>>>> 5d0e8410
        if isinstance(entity, Visual):
            try:
                entity.draw(event)
            except Exception:
                # get traceback and store (so we can do postmortem
                # debugging)
                _handle_exception(False, 'reminders', self, entity=entity)

        # Processs children; recurse.
        # Do not go into subscenes (SubScene.draw processes the subscene)
        
        # import here to break import cycle.
        # (LC: we should be able to remove this
        # check entirely.)
        from .subscene import SubScene
        
        if force_recurse or not isinstance(entity, SubScene):
<<<<<<< HEAD
            for sub_entity in entity:
                event.push_entity(sub_entity)
                try:
                    self._process_entity(event, sub_entity)
                finally:
                    event.pop_entity()
=======
            for sub_entity in entity.children:
                self._process_entity(event, sub_entity)
        
        event.pop_entity()
>>>>>>> 5d0e8410


class MouseInputSystem(object):
    def process(self, event, subscene):
        # For simplicity, this system delivers the event to each entity
        # in the scenegraph, except for widgets that are not under the 
        # press_event. 
        # TODO: 
        #  1. This eventually should be replaced with a picking system.
        #  2. We also need to ensure that if one entity accepts a press 
        #     event, it will also receive all subsequent mouse events
        #     until the button is released.
        
        self._process_entity(event, subscene)
    
    def _process_entity(self, event, entity):
        # Push entity and set its total transform
        #event.push_entity(entity)

        from .widgets.widget import Widget
        if isinstance(entity, Widget):
            # widgets are rectangular; easy to do mouse collision 
            # testing
            if event.press_event is None:
                deliver = entity.rect.contains(*event.pos[:2])
            else:
                deliver = entity.rect.contains(*event.press_event.pos[:2])
        else:
            deliver = True
                
        if deliver:
<<<<<<< HEAD
            for sub_entity in entity:
                event.push_entity(sub_entity)
                try:
                    self._process_entity(event, sub_entity)
                finally:
                    event.pop_entity()
=======
            for sub_entity in entity.children:
                self._process_entity(event, sub_entity)
>>>>>>> 5d0e8410
                if event.handled:
                    break
            if not event.handled:
                try:
                    getattr(entity.events, event.type)(event)
                except Exception:
                    # get traceback and store (so we can do postmortem
                    # debugging)
                    type, value, tb = sys.exc_info()
                    tb = tb.tb_next  # Skip *this* frame
                    sys.last_type = type
                    sys.last_value = value
                    sys.last_traceback = tb
                    del tb  # Get rid of it in this namespace
                    # Handle
                    logger.log_exception()
                    logger.warning("Error handling mouse event for entity %s" %
                                   entity)
                    
        #event.pop_entity()<|MERGE_RESOLUTION|>--- conflicted
+++ resolved
@@ -24,12 +24,6 @@
     def _process_entity(self, event, entity, force_recurse=False):
         event.canvas._process_entity_count += 1
 
-<<<<<<< HEAD
-=======
-        # Push entity and set its total transform
-        event.push_entity(entity)
-
->>>>>>> 5d0e8410
         if isinstance(entity, Visual):
             try:
                 entity.draw(event)
@@ -47,19 +41,12 @@
         from .subscene import SubScene
         
         if force_recurse or not isinstance(entity, SubScene):
-<<<<<<< HEAD
-            for sub_entity in entity:
+            for sub_entity in entity.children:
                 event.push_entity(sub_entity)
                 try:
                     self._process_entity(event, sub_entity)
                 finally:
                     event.pop_entity()
-=======
-            for sub_entity in entity.children:
-                self._process_entity(event, sub_entity)
-        
-        event.pop_entity()
->>>>>>> 5d0e8410
 
 
 class MouseInputSystem(object):
@@ -91,17 +78,12 @@
             deliver = True
                 
         if deliver:
-<<<<<<< HEAD
-            for sub_entity in entity:
+            for sub_entity in entity.children:
                 event.push_entity(sub_entity)
                 try:
                     self._process_entity(event, sub_entity)
                 finally:
                     event.pop_entity()
-=======
-            for sub_entity in entity.children:
-                self._process_entity(event, sub_entity)
->>>>>>> 5d0e8410
                 if event.handled:
                     break
             if not event.handled:
