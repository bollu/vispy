# -*- coding: utf-8 -*-
# -----------------------------------------------------------------------------
# Copyright (c) 2015, Vispy Development Team. All Rights Reserved.
# Distributed under the (new) BSD License. See LICENSE.txt for more info.
# -----------------------------------------------------------------------------

""" A MeshVisual Visual that uses the new shader Function.
"""

from __future__ import division

import numpy as np

from .visual import Visual
from .shaders import Function, Varying
from ..gloo import VertexBuffer, IndexBuffer
from ..geometry import MeshData
from ..color import Color


vertex_template = """
void main() {
    gl_Position = $transform($to_vec4($position));
}
"""

fragment_template = """
void main() {
    gl_FragColor = $color;
}
"""

phong_template = """
vec4 phong_shading(vec4 color) {
    vec4 o = $transform(vec4(0, 0, 0, 1));
    vec4 n = $transform(vec4($normal, 1));
    vec3 norm = normalize((n-o).xyz);
    vec3 light = normalize($light_dir.xyz);
    float p = dot(light, norm);
    p = (p < 0. ? 0. : p);
    vec4 diffuse = $light_color * p;
    diffuse.a = 1.0;
    p = dot(reflect(light, norm), vec3(0,0,1));
    if (p < 0.0) {
        p = 0.0;
    }
    vec4 specular = $light_color * 5.0 * pow(p, 100.);
    return color * ($ambient + diffuse) + specular;
}
"""

# Functions that can be used as is (don't have template variables)
# Consider these stored in a central location in vispy ...

vec3to4 = Function("""
vec4 vec3to4(vec3 xyz) {
    return vec4(xyz, 1.0);
}
""")

vec2to4 = Function("""
vec4 vec2to4(vec2 xyz) {
    return vec4(xyz, 0.0, 1.0);
}
""")


class MeshVisual(Visual):
    """Mesh visual

    Parameters
    ----------
    vertices : array-like | None
        The vertices.
    faces : array-like | None
        The faces.
    vertex_colors : array-like | None
        Colors to use for each vertex.
    face_colors : array-like | None
        Colors to use for each face.
    color : instance of Color
        The color to use.
    meshdata : instance of MeshData | None
        The meshdata.
    shading : str | None
        Shading to use.
    mode : str
        The drawing mode.
    **kwargs : dict
        Keyword arguments to pass to `Visual`.
    """
    def __init__(self, vertices=None, faces=None, vertex_colors=None,
                 face_colors=None, color=(0.5, 0.5, 1, 1), meshdata=None,
                 shading=None, mode='triangles', **kwargs):

        # Function for computing phong shading
        self._phong = Function(phong_template)

        Visual.__init__(self, vcode=vertex_template, fcode=fragment_template,
                        **kwargs)

        self.set_gl_state('translucent', depth_test=True,
                          cull_face=False)

        # Define buffers
        self._vertices = VertexBuffer(np.zeros((0, 3), dtype=np.float32))
        self._normals = None
        self._faces = IndexBuffer()
        self._colors = VertexBuffer(np.zeros((0, 4), dtype=np.float32))
        self._normals = VertexBuffer(np.zeros((0, 3), dtype=np.float32))

        # Whether to use _faces index
        self._indexed = None

        # Uniform color
        self._color = Color(color)

        # primitive mode
        self._draw_mode = mode

        # varyings
        self._color_var = Varying('v_color', dtype='vec4')
        self._normal_var = Varying('v_normal', dtype='vec3')

        # Init
        self.shading = shading
        self._bounds = None
        # Note we do not call subclass set_data -- often the signatures
        # do no match.
        MeshVisual.set_data(self, vertices=vertices, faces=faces,
                            vertex_colors=vertex_colors,
                            face_colors=face_colors, meshdata=meshdata,
                            color=color)

    def set_data(self, vertices=None, faces=None, vertex_colors=None,
                 face_colors=None, color=None, meshdata=None):
        """Set the mesh data

        Parameters
        ----------
        vertices : array-like | None
            The vertices.
        faces : array-like | None
            The faces.
        vertex_colors : array-like | None
            Colors to use for each vertex.
        face_colors : array-like | None
            Colors to use for each face.
        color : instance of Color
            The color to use.
        meshdata : instance of MeshData | None
            The meshdata.
        """
        if meshdata is not None:
            self._meshdata = meshdata
        else:
            self._meshdata = MeshData(vertices=vertices, faces=faces,
                                      vertex_colors=vertex_colors,
                                      face_colors=face_colors)
        self._bounds = self._meshdata.get_bounds()
        if color is not None:
            self._color = Color(color)
        self.mesh_data_changed()

    @property
    def mode(self):
        """The triangle mode used to draw this mesh.

        Options are:

            * 'triangles': Draw one triangle for every three vertices
              (eg, [1,2,3], [4,5,6], [7,8,9)
            * 'triangle_strip': Draw one strip for every vertex excluding the
              first two (eg, [1,2,3], [2,3,4], [3,4,5])
            * 'triangle_fan': Draw each triangle from the first vertex and the
              last two vertices (eg, [1,2,3], [1,3,4], [1,4,5])
        """
        return self._draw_mode

    @mode.setter
    def mode(self, m):
        modes = ['triangles', 'triangle_strip', 'triangle_fan']
        if m not in modes:
            raise ValueError("Mesh mode must be one of %s" % ', '.join(modes))
        self._draw_mode = m

    @property
    def mesh_data(self):
        """The mesh data"""
        return self._meshdata

    @property
    def color(self):
        """The uniform color for this mesh.

        This value is only used if per-vertex or per-face colors are not
        specified.
        """
        return self._color

    @color.setter
    def color(self, c):
        self.set_data(color=c)

    def mesh_data_changed(self):
        self._data_changed = True
        self.update()

    def _update_data(self):
        md = self.mesh_data
        # Update vertex/index buffers
        if self.shading == 'smooth' and not md.has_face_indexed_data():
            v = md.get_vertices()
            if v is None:
                return False
            if v.shape[-1] == 2:
                v = np.concatenate((v, np.zeros((v.shape[:-1] + (1,)))), -1)
            self._vertices.set_data(v, convert=True)
            self._normals.set_data(md.get_vertex_normals(), convert=True)
            self._faces.set_data(md.get_faces(), convert=True)
            self._indexed = True
            if md.has_vertex_color():
                self._colors.set_data(md.get_vertex_colors(), convert=True)
            elif md.has_face_color():
                self._colors.set_data(md.get_face_colors(), convert=True)
            else:
                self._colors.set_data(np.zeros((0, 4), dtype=np.float32))
        else:
            v = md.get_vertices(indexed='faces')
            if v is None:
                return False
            if v.shape[-1] == 2:
                v = np.concatenate((v, np.zeros((v.shape[:-1] + (1,)))), -1)
            self._vertices.set_data(v, convert=True)
            if self.shading == 'smooth':
                normals = md.get_vertex_normals(indexed='faces')
                self._normals.set_data(normals, convert=True)
            elif self.shading == 'flat':
                normals = md.get_face_normals(indexed='faces')
                self._normals.set_data(normals, convert=True)
            else:
                self._normals.set_data(np.zeros((0, 3), dtype=np.float32))
            self._indexed = False
            if md.has_vertex_color():
                self._colors.set_data(md.get_vertex_colors(indexed='faces'),
                                      convert=True)
            elif md.has_face_color():
                self._colors.set_data(md.get_face_colors(indexed='faces'),
                                      convert=True)
            else:
                self._colors.set_data(np.zeros((0, 4), dtype=np.float32))
        self.shared_program.vert['position'] = self._vertices

        # Position input handling
        if v.shape[-1] == 2:
            self.shared_program.vert['to_vec4'] = vec2to4
        elif v.shape[-1] == 3:
            self.shared_program.vert['to_vec4'] = vec3to4
        else:
            raise TypeError("Vertex data must have shape (...,2) or (...,3).")

        # Color input handling
        colors = self._colors if self._colors.size > 0 else self._color.rgba
        self.shared_program.vert[self._color_var] = colors

        # Shading
        if self.shading is None:
            self.shared_program.frag['color'] = self._color_var
        else:
            # Normal data comes via vertex shader
            if self._normals.size > 0:
                normals = self._normals
            else:
                normals = (1., 0., 0.)

            self.shared_program.vert[self._normal_var] = normals
            self._phong['normal'] = self._normal_var

            # Additional phong properties
            self._phong['light_dir'] = (1.0, 1.0, 5.0)
            self._phong['light_color'] = (1.0, 1.0, 1.0, 1.0)
            self._phong['ambient'] = (0.3, 0.3, 0.3, 1.0)

            self._program.frag['color'] = self._phong(self._color_var)

        self._data_changed = False

    @property
    def shading(self):
        """ The shading method used.
        """
        return self._shading

    @shading.setter
    def shading(self, value):
        assert value in (None, 'flat', 'smooth')
        self._shading = value

    def _prepare_draw(self, view):
        if self._data_changed:
            if self._update_data() is False:
                return False
            self._data_changed = False

    def draw(self, *args, **kwds):
        Visual.draw(self, *args, **kwds)

    @staticmethod
    def _prepare_transforms(view):
        tr = view.transforms.get_transform()
        view.view_program.vert['transform'] = tr  # .simplified
<<<<<<< HEAD

        doc_tr = view.transforms.get_transform('visual', 'scene')
        view._phong['transform'] = doc_tr
=======
        
        #doc_tr = view.transforms.get_transform('visual', 'scene')
        #view.visual._phong['transform'] = doc_tr
>>>>>>> 1eb99170

    def _compute_bounds(self, axis, view):
        if self._bounds is None:
            return None
        return self._bounds[axis]<|MERGE_RESOLUTION|>--- conflicted
+++ resolved
@@ -309,15 +309,9 @@
     def _prepare_transforms(view):
         tr = view.transforms.get_transform()
         view.view_program.vert['transform'] = tr  # .simplified
-<<<<<<< HEAD
 
         doc_tr = view.transforms.get_transform('visual', 'scene')
         view._phong['transform'] = doc_tr
-=======
-        
-        #doc_tr = view.transforms.get_transform('visual', 'scene')
-        #view.visual._phong['transform'] = doc_tr
->>>>>>> 1eb99170
 
     def _compute_bounds(self, axis, view):
         if self._bounds is None:
