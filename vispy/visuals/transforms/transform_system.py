# -*- coding: utf-8 -*-
# Copyright (c) 2015, Vispy Development Team.
# Distributed under the (new) BSD License. See LICENSE.txt for more info.

from __future__ import division

from .linear import STTransform, NullTransform
from .chain import ChainTransform
from ._util import TransformCache


class TransformSystem(object):
    """ TransformSystem encapsulates information about the coordinate
    systems needed to draw a Visual.

    Visual rendering operates in six coordinate systems:

    * **Visual** - arbitrary local coordinate frame of the visual. Vertex
      buffers used by the visual are usually specified in this coordinate
      system.

    * **Scene** - This is an isometric coordinate system used mainly for 
      lighting calculations.

    * **Document** - This coordinate system has units of _logical_ pixels, and
      should usually represent the pixel coordinates of the canvas being drawn
      to. Visuals use this coordinate system to make measurements for font
      size, line width, and in general anything that is specified in physical
      units (px, pt, mm, in, etc.). In most circumstances, this is exactly the
      same as the canvas coordinate system.

    * **Canvas** - This coordinate system represents the logical pixel
      coordinates of the canvas. It has its origin in the top-left corner of
      the canvas, and is typically the coordinate system that mouse and touch 
      events are reported in. Note that, by convention, _logical_ pixels
      are not necessarily the same size as the _physical_ pixels in the
      framebuffer that is being rendered to.

    * **Framebuffer** - The buffer coordinate system has units of _physical_ 
      pixels, and should usually represent the coordinates of the current 
      framebuffer (on the canvas or an FBO) being rendered to. Visuals use this
      coordinate system primarily for antialiasing calculations. It is also the
      coorinate system used by glFragCoord. In most cases,
      this will have the same scale as the document and canvas coordinate 
      systems because the active framebuffer is the
      back buffer of the canvas, and the canvas will have _logical_ and
      _physical_ pixels of the same size. However, the scale may be different
      in the case of high-resolution displays, or when rendering to an 
      off-screen framebuffer with different scaling or boundaries than the canvas.

    * **Render** - This coordinate system is the obligatory system for
      vertices returned by a vertex shader. It has coordinates (-1, -1) to
      (1, 1) across the current glViewport. In OpenGL terminology, this is
      called clip coordinates.

    Parameters
    ----------

    canvas : Canvas
        The canvas being drawn to.
    dpi : float
        The dot-per-inch resolution of the document coordinate system. By
        default this is set to the resolution of the canvas.

    Notes
    -----

    By default, TransformSystems are configured such that the document
    coordinate system matches the logical pixels of the canvas,

    Examples
    --------
    Use by Visuals
    ~~~~~~~~~~~~~~

    1. To convert local vertex coordinates to normalized device coordinates in
    the vertex shader, we first need a vertex shader that supports configurable
    transformations::

        vec4 a_position;
        void main() {
            gl_Position = $transform(a_position);
        }

    Next, we supply the complete chain of transforms when drawing the visual:

        def draw(tr_sys):
            tr = tr_sys.get_full_transform()
            self.program['transform'] = tr.shader_map()
            self.program['a_position'] = self.vertex_buffer
            self.program.draw('triangles')

    2. Draw a line whose width is given in mm. To start, we need normal vectors
    for each vertex, which tell us the direction the vertex should move in
    order to set the line width::

        vec4 a_position;
        vec4 a_normal;
        float u_line_width;
        float u_dpi;
        void main() {
            // map vertex position and normal vector to the document cs
            vec4 doc_pos = $visual_to_doc(a_position);
            vec4 doc_normal = $visual_to_doc(a_position + a_normal) - doc_pos;

            // Use DPI to convert mm line width to logical pixels
            float px_width = (u_line_width / 25.4) * dpi;

            // expand by line width
            doc_pos += normalize(doc_normal) * px_width;

            // finally, map the remainder of the way to normalized device
            // coordinates.
            gl_Position = $doc_to_render(a_position);
        }

    In this case, we need to access
    the transforms independently, so ``get_full_transform()`` is not useful
    here::

        def draw(tr_sys):
            # Send two parts of the full transform separately
            self.program['visual_to_doc'] = tr_sys.visual_to_doc.shader_map()
            doc_to_render = (tr_sys.framebuffer_transform *
                             tr_sys.document_transform)
            self.program['visual_to_doc'] = doc_to_render.shader_map()

            self.program['u_line_width'] = self.line_width
            self.program['u_dpi'] = tr_sys.dpi
            self.program['a_position'] = self.vertex_buffer
            self.program['a_normal'] = self.normal_buffer
            self.program.draw('triangles')

    3. Draw a triangle with antialiasing at the edge.

    4. Using inverse transforms in the fragment shader
<<<<<<< HEAD
=======

    Creating TransformSystem instances
    ~~~~~~~~~~~~~~~~~~~~~~~~~~~~~~~~~~

    1. Basic example, including checks for canvas resolution

    2. How to handle off-screen framebuffers

>>>>>>> 6936898f
    """

    def __init__(self, canvas=None, dpi=None):
        self._canvas = None
        self._fbo_bounds = None
        self.canvas = canvas
        self._cache = TransformCache()
        self._dpi = dpi

        # Assign a ChainTransform for each step. This allows us to always
        # return the same transform objects regardless of how the user
        # configures the system.
        self._visual_transform = ChainTransform([NullTransform()])
        self._scene_transform = ChainTransform([NullTransform()])
        self._document_transform = ChainTransform([NullTransform()])
        self._canvas_transform = ChainTransform([STTransform(),
                                                      STTransform()])
        self._framebuffer_transform = ChainTransform([STTransform()])

    def auto_configure(self, viewport=None, fbo_size=None, fbo_rect=None):
        """Automatically configure the TransformSystem:

        * canvas_transform maps from the Canvas logical pixel
          coordinate system to the framebuffer coordinate system, taking into 
          account the logical/physical pixel scale factor, current FBO 
          position, and y-axis inversion.
        * framebuffer_transform maps from the current GL viewport on the
          framebuffer coordinate system to clip coordinates (-1 to 1). 
          
          
        Parameters
        ==========
        viewport : tuple or None
            The GL viewport rectangle (x, y, w, h). If None, then it
            is assumed to cover the entire canvas.
        fbo_size : tuple or None
            The size of the active FBO. If None, then it is assumed to have the
            same size as the canvas's framebuffer.
        fbo_rect : tuple or None
            The position and size (x, y, w, h) of the FBO in the coordinate
            system of the canvas's framebuffer. If None, then the bounds are
            assumed to cover the entire active framebuffer.
        """
        # TODO: check that d2f and f2r transforms still contain a single
        # STTransform (if the user has modified these, then auto-config should
        # either fail or replace the transforms)
        
        canvas = self._canvas
        if canvas is None:
            raise RuntimeError("No canvas assigned to this TransformSystem.")
       
        # By default, this should invert the y axis--canvas origin is in top
        # left, whereas framebuffer origin is in bottom left.
        map_from = [(0, 0), canvas.size]
        map_to = [(0, canvas.physical_size[1]), (canvas.physical_size[0], 0)]
        self._canvas_transform.transforms[0].set_mapping(map_from, map_to)

        if fbo_rect is None:
            self._canvas_transform.transforms[1].scale = (1, 1, 1)
            self._canvas_transform.transforms[1].translate = (0, 0, 0)
        else:
            # Map into FBO coordinates
            map_from = [(fbo_rect[0], fbo_rect[1]),
                        (fbo_rect[0] + fbo_rect[2], fbo_rect[1] + fbo_rect[3])]
            map_to = [(0, 0), fbo_size]
            self._canvas_transform.transforms[1].set_mapping(map_from, 
                                                                    map_to)
            
        if viewport is None:
            if fbo_size is None:
                # viewport covers entire canvas
                map_from = [(0, 0), canvas.physical_size]
            else:
                # viewport covers entire FBO
                map_from = [(0, 0), fbo_size]
        else:
            map_from = [viewport[:2], 
                        (viewport[0] + viewport[2], viewport[1] + viewport[3])]
        map_to = [(-1, -1), (1, 1)]
        self._framebuffer_transform.transforms[0].set_mapping(map_from, map_to)

    @property
    def canvas(self):
        """ The Canvas being drawn to.
        """
        return self._canvas
    
    @canvas.setter
    def canvas(self, canvas):
        self._canvas = canvas

    @property
    def dpi(self):
        """ Physical resolution of the document coordinate system (dots per
        inch).
        """
        if self._dpi is None:
            if self._canvas is None:
                return None
            else:
                return self.canvas.dpi
        else:
            return self._dpi

    @dpi.setter
    def dpi(self, dpi):
        assert dpi > 0
        self._dpi = dpi

    @property
    def visual_transform(self):
        """ Transform mapping from visual local coordinate frame to scene
        coordinate frame.
        """
        return self._visual_transform

    @visual_transform.setter
    def visual_transform(self, tr):
        if self._visual_transform is not tr:
            self._visual_transform.transforms = [tr]

    @property
    def scene_transform(self):
        """ Transform mapping from scene coordinate frame to document
        coordinate frame.
        """
        return self._scene_transform

    @scene_transform.setter
    def scene_transform(self, tr):
        if self._scene_transform is not tr:
            self._scene_transform.transforms = [tr]

    @property
    def document_transform(self):
        """ Transform mapping from document coordinate frame to the framebuffer
        (physical pixel) coordinate frame.
        """
        return self._document_transform

    @document_transform.setter
    def document_transform(self, tr):
        if self._document_transform is not tr:
            self._document_transform.transforms = [tr]

    @property
    def canvas_transform(self):
        """ Transform mapping from canvas coordinate frame to framebuffer
        coordinate frame.
        """
        return self._canvas_transform

    @canvas_transform.setter
    def canvas_transform(self, tr):
        if self._canvas_transform is not tr:
            self._canvas_transform.transforms = [tr]

    @property
    def framebuffer_transform(self):
        """ Transform mapping from pixel coordinate frame to rendering
        coordinate frame.
        """
        return self._framebuffer_transform

    @framebuffer_transform.setter
    def framebuffer_transform(self, tr):
        if self._framebuffer_transform is not tr:
            self._framebuffer_transform.transforms = [tr]

    def get_transform(self, map_from='visual', map_to='render'):
        """Return a transform mapping between any two coordinate systems.
        
        Parameters
        ==========
        map_from : str (visual | scene | document | canvas | framebuffer | render)
            The starting coordinate system to map from.
            
        map_to : str (visual | scene | document | canvas | framebuffer | render)
            The ending coordinate system to map to.
        """
        tr = ['visual', 'scene', 'document', 'canvas', 'framebuffer', 'render']
        ifrom = tr.index(map_from)
        ito = tr.index(map_to)
        
        if ifrom < ito:
            trs = [getattr(self, '_' + t + '_transform')
                   for t in tr[ifrom:ito]][::-1]
        else:
            trs = [getattr(self, '_' + t + '_transform').inverse
                   for t in tr[ito:ifrom]]
        return self._cache.get(trs)
    <|MERGE_RESOLUTION|>--- conflicted
+++ resolved
@@ -134,17 +134,6 @@
     3. Draw a triangle with antialiasing at the edge.
 
     4. Using inverse transforms in the fragment shader
-<<<<<<< HEAD
-=======
-
-    Creating TransformSystem instances
-    ~~~~~~~~~~~~~~~~~~~~~~~~~~~~~~~~~~
-
-    1. Basic example, including checks for canvas resolution
-
-    2. How to handle off-screen framebuffers
-
->>>>>>> 6936898f
     """
 
     def __init__(self, canvas=None, dpi=None):
