--- conflicted
+++ resolved
@@ -7,10 +7,7 @@
 """
 
 from __future__ import division
-<<<<<<< HEAD
-=======
 from time import sleep, time
->>>>>>> d8cc408b
 from ...util import logger
 
 from ... import config
