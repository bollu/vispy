# -*- coding: utf-8 -*-
# Copyright (c) 2014, Vispy Development Team.
# Distributed under the (new) BSD License. See LICENSE.txt for more info.

"""
Object oriented interface to OpenGL.

This module implements classes for the things that are "objects" in
OpenGL, such as textures, FBO's, VBO's and shaders. Further, some
convenience classes are implemented (like the collection class).

This set of classes provides a friendly (Pythonic) interface
to OpenGL, and is designed to provide OpenGL's full functionality.

All classes inherit from GLObject, which provide a basic interface,
enabling activatinge and deleting the object. Central to each
visualization is the Program. Other objects, such as Texture2D and
VertexBuffer should be set as uniforms and attributes of the Program
object.

Example::

    # Init
    program = gloo.Program(vertex_source, fragment_source)
    program['a_position'] = gloo.VertexBuffer(my_positions_array)
    program['s_texture'] = gloo.Texture2D(my_image)
    ...

    # Draw event handler
    program['u_color'] = 0.0, 1.0, 0.0
    program.draw(gl.GL_TRIANGLES)

.. Note::

    With vispy.gloo we strive to offer a Python interface that provides
    the full functionality of OpenGL. However, this layer is a work in
    progress and there are still a few known limitations. Most notably:

    * TextureCubeMap is not yet implemented
    * FBO's can only do 2D textures (not 3D textures or cube maps)
    * Sharing of Shaders and RenderBuffers (between multiple Program's and
      FrameBuffers, respectively) is not well supported.
    * No support for compressed textures.

"""

from __future__ import division

from . import gl  # noqa
from .globject import GLObject  # noqa
from .buffer import VertexBuffer, IndexBuffer  # noqa
from .initialize import gl_initialize   # noqa
<<<<<<< HEAD
from .texture import Texture1D          # noqa
from .texture import Texture2D          # noqa
from .texture import Texture3D          # noqa
from .shader import VertexShader        # noqa
from .shader import FragmentShader      # noqa
=======
from .texture import Texture1D, Texture2D, TextureAtlas  # noqa
from .shader import VertexShader, FragmentShader  # noqa
>>>>>>> 4590ba06
from .program import Program            # noqa
from .framebuffer import (FrameBuffer, ColorBuffer, DepthBuffer,  # noqa
                          StencilBuffer)  # noqa
from .wrappers import *                 # noqa<|MERGE_RESOLUTION|>--- conflicted
+++ resolved
@@ -50,16 +50,11 @@
 from .globject import GLObject  # noqa
 from .buffer import VertexBuffer, IndexBuffer  # noqa
 from .initialize import gl_initialize   # noqa
-<<<<<<< HEAD
 from .texture import Texture1D          # noqa
 from .texture import Texture2D          # noqa
 from .texture import Texture3D          # noqa
 from .shader import VertexShader        # noqa
 from .shader import FragmentShader      # noqa
-=======
-from .texture import Texture1D, Texture2D, TextureAtlas  # noqa
-from .shader import VertexShader, FragmentShader  # noqa
->>>>>>> 4590ba06
 from .program import Program            # noqa
 from .framebuffer import (FrameBuffer, ColorBuffer, DepthBuffer,  # noqa
                           StencilBuffer)  # noqa
