# -*- coding: utf-8 -*-
# Copyright (c) 2014, Vispy Development Team.
# Distributed under the (new) BSD License. See LICENSE.txt for more info.

""" This module provides a (functional) API to OpenGL ES 2.0.

There are multiple backend implementations of this API, available as
submodules of this module. One can use one of the backends directly,
or call `gl.use()` to select one. The backend system allow running
visualizations using Angle, WebGL, or other forms of remote rendering.
This is in part possible by the widespread availability of OpenGL ES 2.0.

All functions that this API provides accept and return Python arguments
(no ctypes is required); strings are real strings and you can pass 
data as numpy arrays. In general the input arguments are not checked
(for performance reasons). Each function results in exactly one OpenGL
API call, except when using the pyopengl backend.

The functions do not have docstrings, but most IDE's should provide you
with the function signature. For more documentation see
http://www.khronos.org/opengles/sdk/docs/man/

"""

# NOTE: modules in this package that start with one underscore are
# autogenerated, and should not be edited.

from __future__ import division

from ...util import config, logger

from ._constants import *  # noqa
from ._proxy import BaseGLProxy


# Variable that will hold the module corresponding to the current backend
# This variable is used in our proxy classes to call the right functions.
current_backend = None


class MainProxy(BaseGLProxy):
    """ Main proxy for the GL ES 2.0 API. 
    
    The functions in this namespace always call into the correct GL
    backend. Therefore these function objects can be safely stored for
    reuse. However, for efficienty it would probably be better to store the
    function name and then do ``func = getattr(gloo.gl, funcname)``.
    """
    
    def __call__(self, funcname, returns, *args):
        func = getattr(current_backend, funcname)
        return func(*args)


class DebugProxy(BaseGLProxy):
    """ Proxy for debug version of the GL ES 2.0 API. 
    
    This proxy calls the functions of the currently selected backend.
    In addition it logs debug information, and it runs check_error()
    on each API call. Intended for internal use.
    """
    
    def _arg_repr(self, arg):
        """ Get a useful (and not too large) represetation of an argument.
        """
        r = repr(arg)
        max = 40
        if len(r) > max:
            if hasattr(arg, 'shape'):
                r = 'array:' + 'x'.join([repr(s) for s in arg.shape])
            else:
                r = r[:max-3] + '...'
        return r
    
    def __call__(self, funcname, returns, *args):
        # Avoid recursion for glGetError
        if funcname == 'glGetError':
            func = getattr(current_backend, funcname)
            return func()
        # Log function call
        argstr = ', '.join(map(self._arg_repr, args))
        logger.debug("%s(%s)" % (funcname, argstr))
        # Call function
        func = getattr(current_backend, funcname)
        ret = func(*args)
        # Log return value
        if returns:
            logger.debug(" <= %s" % repr(ret))
        # Check for errors (raises if an error occured)
        check_error(funcname)
        # Return
        return ret


# Instantiate proxy objects
proxy = MainProxy()
_debug_proxy = DebugProxy()


# todo: we need a vispy.use(), e.g. webgl needs action both here and in app
def use(target='desktop'):
    """ Let Vispy use the target OpenGL ES 2.0 implementation.

    Parameters
    ----------
    target : str
        The target GL backend to use.

    Backends
    --------
    * desktop - Use desktop (i.e. normal) OpenGL.
    * pyopengl - Use pyopengl (for fallback and testing). 
    * angle - Use the Angle library to target DirectX (Windows only). (WIP)
    * mock - Dummy backend that can be useful for testing. (not yet available)
    * webgl - Send the GL commands to the browser. (not yet available)

    """
    target = target or 'desktop'

    # Get options
    target, _, options = target.partition(' ')
    debug = config['gl_debug'] or ('debug' in options)

    # Select modules to import names from
    try:
        mod = __import__(target, globals(), level=1)
    except ImportError as err:
        msg = 'Could not import gl target "%s":\n%s' % (target, str(err))
        raise RuntimeError(msg)

    # Apply
    global current_backend
    current_backend = mod
    if debug:
        _copy_gl_functions(_debug_proxy, globals())
    else:
        _copy_gl_functions(mod, globals())


def _copy_gl_functions(source, dest):
    """ Inject all objects that start with 'gl' from the source
    into the dest. source and dest can be dicts, modules or BaseGLProxy's.
    """
    # Get dicts
    if isinstance(source, BaseGLProxy):
        s = {}
        for key in dir(source):
            s[key] = getattr(source, key)
        source = s
    elif not isinstance(source, dict):
        source = source.__dict__
    if not isinstance(dest, dict):
        dest = dest.__dict__
    # Make selection of names
    funcnames = [name for name in source.keys() if name.startswith('gl')]
    for name in funcnames:
        dest[name] = source[name]


def check_error(when='periodic check'):
    """ Check this from time to time to detect GL errors.

    Parameters
    ----------
    when : str
        Shown in the exception to help the developer determine when
        this check was done.
    """

    errors = []
    while True:
        err = glGetError()
        if err == GL_NO_ERROR:
            break
        errors.append(err)
    if errors:
        msg = ', '.join([repr(ENUM_MAP.get(e, e)) for e in errors])
        err = RuntimeError('OpenGL got errors (%s): %s' % (when, msg))
        err.errors = errors
        err.err = errors[-1]  # pyopengl compat
        raise err


def _has_pyopengl():
    try:
        from OpenGL import GL  # noqa
    except Exception:
        return False
    else:
        return True


def _requires_pyopengl():
    import numpy as np
    return np.testing.dec.skipif(not _has_pyopengl(), 'Requires PyOpenGL')


# Load default gl backend
from . import desktop as default_backend  # noqa

<<<<<<< HEAD
from . import desktop as default_backend
_main.PROXY = default_backend.__dict__
=======
# Call use to start using our default backend
use()
>>>>>>> 6fdef3da
<|MERGE_RESOLUTION|>--- conflicted
+++ resolved
@@ -198,10 +198,5 @@
 # Load default gl backend
 from . import desktop as default_backend  # noqa
 
-<<<<<<< HEAD
-from . import desktop as default_backend
-_main.PROXY = default_backend.__dict__
-=======
 # Call use to start using our default backend
-use()
->>>>>>> 6fdef3da
+use()